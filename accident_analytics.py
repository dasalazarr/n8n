--- conflicted
+++ resolved
@@ -159,53 +159,75 @@
         return analysis
 
     def calculate_safety_kpis(self):
-        """Calcular KPIs de seguridad estándar (IR, SR, DART)."""
-        if self.df is None or self.df.empty:
-            return {}
-
-        # Intentar detectar columnas relevantes de manera flexible
-        cols_upper = {c.upper(): c for c in self.df.columns}
-        hours_col = next((cols_upper[c] for c in cols_upper if 'HORA' in c and 'TRAB' in c), None)
-        lost_col = next((cols_upper[c] for c in cols_upper if 'DIA' in c and ('PERD' in c or 'BAJA' in c)), None)
-        restricted_col = next((cols_upper[c] for c in cols_upper if 'RESTR' in c), None)
-        transfer_col = next((cols_upper[c] for c in cols_upper if 'TRANS' in c or 'REASIG' in c), None)
-
-        total_hours = self.df[hours_col].fillna(0).sum() if hours_col else 0
-        total_cases = len(self.df)
-<<<<<<< HEAD
-
-        lost_series = self.df[lost_col].fillna(0) if lost_col else pd.Series([0] * len(self.df))
-        restricted_series = self.df[restricted_col].fillna(0) if restricted_col else pd.Series([0] * len(self.df))
-        transfer_series = self.df[transfer_col].fillna(0) if transfer_col else pd.Series([0] * len(self.df))
-
-        days_lost = lost_series.sum()
-        dart_cases = ((lost_series > 0) | (restricted_series > 0) | (transfer_series > 0)).sum()
-=======
-        days_lost = self.df[lost_col].fillna(0).sum() if lost_col else 0
-        days_restricted = self.df[restricted_col].fillna(0).sum() if restricted_col else 0
-        days_transferred = self.df[transfer_col].fillna(0).sum() if transfer_col else 0
->>>>>>> fcfeda4f
-
-        if total_hours <= 0:
-            return {
-                "incident_rate": None,
-                "severity_rate": None,
-                "dart_rate": None,
-            }
-
-        incident_rate = (total_cases * 200000) / total_hours
-        severity_rate = (days_lost * 200000) / total_hours
-<<<<<<< HEAD
-        dart_rate = (dart_cases * 200000) / total_hours
-=======
-        dart_rate = ((days_lost + days_restricted + days_transferred) * 200000) / total_hours
->>>>>>> fcfeda4f
-
-        return {
-            "incident_rate": round(incident_rate, 2),
-            "severity_rate": round(severity_rate, 2),
-            "dart_rate": round(dart_rate, 2),
-        }
+    """Calcular KPIs de seguridad estándar (TRIR/IR, SR, DART) con base 200,000."""
+    if self.df is None or self.df.empty:
+        return {"incident_rate": None, "severity_rate": None, "dart_rate": None}
+
+    df = self.df.copy()
+
+    # 1) Deduplicación por id de incidente si existe
+    id_col = next((c for c in df.columns if 'id' in c.lower() and 'inci' in c.lower()), None)
+    if id_col:
+        df = df.drop_duplicates(subset=[id_col])
+
+    # 2) Helpers para localizar columnas por keywords (robusto a encabezados)
+    def pick_col(keys_all=(), keys_any=()):
+        for c in df.columns:
+            cu = c.upper()
+            if all(k in cu for k in keys_all) and (not keys_any or any(k in cu for k in keys_any)):
+                return c
+        return None
+
+    def num_series(colname):
+        if not colname:
+            return pd.Series(0, index=df.index)
+        return pd.to_numeric(df[colname], errors='coerce').fillna(0)
+
+    hours_col = pick_col(keys_all=('HORA',), keys_any=('TRAB', 'LABOR', 'WORK'))
+    lost_col  = pick_col(keys_all=('DIA',),  keys_any=('PERD', 'BAJA', 'LOST'))
+    restr_col = pick_col(keys_any=('RESTR', 'RESTRIC', 'RESTRING', 'RESTRICT'))
+    transf_col= pick_col(keys_any=('TRANS', 'REASIG', 'TRANSFER'))
+
+    lost_s  = num_series(lost_col)
+    restr_s = num_series(restr_col)
+    transf_s= num_series(transf_col)
+
+    # 3) Total de horas: si hay un único valor >0 repetido en todas las filas, úsalo como total;
+    #    si hay per-row hours, suma.
+    total_hours = 0.0
+    if hours_col:
+        hs = pd.to_numeric(df[hours_col], errors='coerce').fillna(0)
+        uniq = np.unique(hs[hs > 0])
+        total_hours = float(uniq[0]) if len(uniq) == 1 else float(hs.sum())
+
+    # 4) Recordables: si hay flag explícito úsalo; si no, toma todas las filas como registrables
+    rec_col = next((c for c in df.columns if 'REGIST' in c.upper() or 'RECORDABLE' in c.upper()), None)
+    if rec_col:
+        recordables = int((pd.to_numeric(df[rec_col], errors='coerce').fillna(0) > 0).sum())
+    else:
+        recordables = int(len(df))
+
+    # 5) DART = número de CASOS con días de baja o restricción o traslado (no sumar días)
+    dart_cases = int(((lost_s > 0) | (restr_s > 0) | (transf_s > 0)).sum())
+
+    # 6) Severity Rate = días perdidos * 200,000 / horas
+    days_lost = float(lost_s.sum())
+
+    if total_hours <= 0:
+        return {"incident_rate": None, "severity_rate": None, "dart_rate": None}
+
+    BASE = 200000.0  # 100 FTE * 40h * 50 sem (estándar BLS/OSHA)
+    trir = (recordables * BASE) / total_hours
+    dart = (dart_cases * BASE) / total_hours
+    sr   = (days_lost   * BASE) / total_hours
+
+    # Nota: tasas muy altas suelen indicar horas mal cargadas en establecimientos chicos. :contentReference[oaicite:2]{index=2}
+    return {
+        "incident_rate": round(trir, 2),
+        "severity_rate": round(sr, 2),
+        "dart_rate": round(dart, 2),
+    }
+
 
     def get_key_indicators(self, analysis_results):
         """Extrae y formatea los indicadores clave para el LLM."""
